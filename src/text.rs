--- conflicted
+++ resolved
@@ -134,10 +134,7 @@
     vertex_buffer: wgpu::Buffer,
     index_buffer: wgpu::Buffer,
     texture: wgpu::Texture,
-<<<<<<< HEAD
-=======
     viewport: glyphon::Viewport,
->>>>>>> 2bdca68c
     bind_group: wgpu::BindGroup,
     vertex_count: u64,
     index_count: u64,
